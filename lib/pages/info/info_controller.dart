--- conflicted
+++ resolved
@@ -28,11 +28,10 @@
   var commentsList = ObservableList<CommentItem>();
 
   @observable
-<<<<<<< HEAD
   var episodeCommentsList = ObservableList<EpisodeCommentItem>();
-=======
+  
+  @observable
   var characterList = ObservableList<CharacterItem>();
->>>>>>> 75dc5a64
 
   /// 移动到 query_manager.dart 以解决可能的内存泄漏
   // querySource(String keyword) async {
@@ -92,7 +91,6 @@
     KazumiLogger().log(Level.info, '已加载评论列表长度 ${commentsList.length}');
   }
 
-<<<<<<< HEAD
   queryBangumiEpisodeCommentsByID(int id, String episode) async {
     episodeCommentsList.clear();
     final episodeId = await BangumiHTTP.getBangumiEpisodeByID(id, int.parse(episode));
@@ -100,13 +98,13 @@
       episodeCommentsList.addAll(value.commentList);
     });
     KazumiLogger().log(Level.info, '已加载评论列表长度 ${episodeCommentsList.length}');
-=======
+  }
+  
   queryBangumiCharactersByID(int id) async {
     characterList.clear();
     await BangumiHTTP.getCharatersByID(id).then((value) {
       characterList.addAll(value.characterList);
     });
     KazumiLogger().log(Level.info, '已加载角色列表长度 ${characterList.length}');
->>>>>>> 75dc5a64
   }
 }